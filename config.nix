let
<<<<<<< HEAD
 release-commit = "0d69854e9a4a13e407fa1930460e9d1055068d7a";
 current = "0.0.2";
=======
 release-commit = "178c0e016fd9163141795abe5ff00bf2e70c5415";
 current = "0.0.3";
>>>>>>> 005e5e42
 previous = "0.0.1";

 # tag will ultimately be current version when it hits holonix
 # https://github.com/holochain/holonix/blob/master/release/default.nix#L7
 tag = "v${current}";

 holonix-version = "v0.0.37";
 holonix-sha256 = "1dhv61x6lvpxvrs6ij44piqswb62hgn0q9fdxv7fnhc1a9grqcr3";
in
rec {

 # configure holonix itself
 holonix = {

  # true = use a github repository as the holonix base (recommended)
  # false = use a local copy of holonix (useful for debugging)
  use-github = true;

  # configure the remote holonix github when use-github = true
  github = {

   # can be any github ref
   # branch, tag, commit, etc.
   ref = holonix-version;

   # the sha of what is downloaded from the above ref
   # note: even if you change the above ref it will not be redownloaded until
   #       the sha here changes (the sha is the cache key for downloads)
   # note: to get a new sha, get nix to try and download a bad sha
   #       it will complain and tell you the right sha
   sha256 = holonix-sha256;

   # the github owner of the holonix repo
   owner = "holochain";

   # the name of the holonix repo
   repo = "holonix";
  };

  # configuration for when use-github = false
  local = {
   # the path to the local holonix copy
   path = ../holonix;
  };

 };

 release = {
  hook = {
   # sanity checks before deploying
   # to stop the release
   # exit 1
   preflight = ''
'';

   # bump versions in the repo
   version = ''
hn-release-hook-version-rust
hl-release-hook-version
'';

   # publish artifacts to the world
   publish = ''
hl-release-hook-publish
'';
  };

  # the commit hash that the release process should target
  # this will always be behind what ends up being deployed
  # the release process needs to add some commits for changelog etc.
  commit = release-commit;

  # the semver for prev and current releases
  # the previous version will be scanned/bumped by release scripts
  # the current version is what the release scripts bump *to*
  version = {
   current = current;
   # not used by version hooks in this repo
   previous = previous;
  };

  github = {
   # markdown to inject into github releases
   # there is some basic string substitution {{ xxx }}
   # - {{ changelog }} will inject the changelog as at the target commit
   template = ''
   {{ changelog }}
'';

   # owner of the github repository that release are deployed to
   owner = "holochain";

   # repository name on github that release are deployed to
   repo = "holochain-logging";

   # canonical local upstream name as per `git remote -v`
   upstream = "origin";

  };

  # non-standard, overridden by holonix internally anyway
  # used by check artifacts
  tag = tag;
 };
}<|MERGE_RESOLUTION|>--- conflicted
+++ resolved
@@ -1,11 +1,6 @@
 let
-<<<<<<< HEAD
- release-commit = "0d69854e9a4a13e407fa1930460e9d1055068d7a";
- current = "0.0.2";
-=======
  release-commit = "178c0e016fd9163141795abe5ff00bf2e70c5415";
  current = "0.0.3";
->>>>>>> 005e5e42
  previous = "0.0.1";
 
  # tag will ultimately be current version when it hits holonix
